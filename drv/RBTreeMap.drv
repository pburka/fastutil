/*
 * Copyright (C) 2002-2017 Sebastiano Vigna
 *
 * Licensed under the Apache License, Version 2.0 (the "License");
 * you may not use this file except in compliance with the License.
 * You may obtain a copy of the License at
 *
 *     http://www.apache.org/licenses/LICENSE-2.0
 *
 * Unless required by applicable law or agreed to in writing, software
 * distributed under the License is distributed on an "AS IS" BASIS,
 * WITHOUT WARRANTIES OR CONDITIONS OF ANY KIND, either express or implied.
 * See the License for the specific language governing permissions and
 * limitations under the License.
 */


package PACKAGE;

import it.unimi.dsi.fastutil.objects.AbstractObjectSortedSet;
import it.unimi.dsi.fastutil.objects.ObjectBidirectionalIterator;
import it.unimi.dsi.fastutil.objects.ObjectListIterator;
import it.unimi.dsi.fastutil.objects.ObjectSortedSet;

import VALUE_PACKAGE.VALUE_COLLECTION;
import VALUE_PACKAGE.VALUE_ABSTRACT_COLLECTION;
import VALUE_PACKAGE.VALUE_ITERATOR;

import java.util.Comparator;
import java.util.Iterator;
import java.util.Map;
import java.util.SortedMap;
import java.util.NoSuchElementException;

#if VALUES_PRIMITIVE
import VALUE_PACKAGE.VALUE_LIST_ITERATOR;
#endif

/** A type-specific red-black tree map with a fast, small-footprint implementation.
 *
 * <p>The iterators provided by the views of this class are type-specific {@linkplain
 * it.unimi.dsi.fastutil.BidirectionalIterator bidirectional iterators}.
 * Moreover, the iterator returned by {@code iterator()} can be safely cast
 * to a type-specific {@linkplain java.util.ListIterator list iterator}.
 *
 */

public class RB_TREE_MAP KEY_VALUE_GENERIC extends ABSTRACT_SORTED_MAP KEY_VALUE_GENERIC implements java.io.Serializable, Cloneable {

	/** A reference to the root entry. */
	protected transient Entry KEY_VALUE_GENERIC tree;

	/** Number of entries in this map. */
	protected int count;

	/** The first key in this map. */
	protected transient Entry KEY_VALUE_GENERIC firstEntry;

	/** The last key in this map. */
	protected transient Entry KEY_VALUE_GENERIC lastEntry;

	/** Cached set of entries. */
	protected transient ObjectSortedSet<MAP.Entry KEY_VALUE_GENERIC> entries;

	/** Cached set of keys. */
	protected transient SORTED_SET KEY_GENERIC keys;

	/** Cached collection of values. */
	protected transient VALUE_COLLECTION VALUE_GENERIC values;

	/** The value of this variable remembers, after a {@code put()}
	 * or a {@code remove()}, whether the <em>domain</em> of the map
	 * has been modified. */
	protected transient boolean modified;

	/** This map's comparator, as provided in the constructor. */
	protected Comparator<? super KEY_GENERIC_CLASS> storedComparator;

	/** This map's actual comparator; it may differ from {@link #storedComparator} because it is
		always a type-specific comparator, so it could be derived from the former by wrapping. */
	protected transient KEY_COMPARATOR KEY_SUPER_GENERIC actualComparator;

	private static final long serialVersionUID = -7046029254386353129L;

	{
		allocatePaths();
	}

	/** Creates a new empty tree map.
	 */

	public RB_TREE_MAP() {
		tree = null;
		count = 0;
	}

	/** Generates the comparator that will be actually used.
	 *
	 * <p>When a given {@link Comparator} is specified and stored in {@link
	 * #storedComparator}, we must check whether it is type-specific.  If it is
	 * so, we can used directly, and we store it in {@link #actualComparator}. Otherwise,
	 * we adapt it using a helper static method.
	 */
	private void setActualComparator() {
#if KEY_CLASS_Object
		actualComparator = storedComparator;
#else
<<<<<<< HEAD
		/* If the provided comparator is already type-specific, we use it. Otherwise,
		   we use a wrapper anonymous class to fake that it is type-specific. */
		actualComparator = COMPARATORS.asPrimitive(storedComparator);
=======
		actualComparator = COMPARATORS.AS_KEY_COMPARATOR(storedComparator);
>>>>>>> 25951d1c
#endif
	}


	/** Creates a new empty tree map with the given comparator.
	 *
	 * @param c a (possibly type-specific) comparator.
	 */

	public RB_TREE_MAP(final Comparator<? super KEY_GENERIC_CLASS> c) {
		this();
		storedComparator = c;
		setActualComparator();
	}


	/** Creates a new tree map copying a given map.
	 *
	 * @param m a {@link Map} to be copied into the new tree map.
	 */

	public RB_TREE_MAP(final Map<? extends KEY_GENERIC_CLASS, ? extends VALUE_GENERIC_CLASS> m) {
		this();
		putAll(m);
	}

	/** Creates a new tree map copying a given sorted map (and its {@link Comparator}).
	 *
	 * @param m a {@link SortedMap} to be copied into the new tree map.
	 */

	public RB_TREE_MAP(final SortedMap<KEY_GENERIC_CLASS,VALUE_GENERIC_CLASS> m) {
		this(m.comparator());
		putAll(m);
	}

	/** Creates a new tree map copying a given map.
	 *
	 * @param m a type-specific map to be copied into the new tree map.
	 */

	public RB_TREE_MAP(final MAP KEY_VALUE_EXTENDS_GENERIC m) {
		this();
		putAll(m);
	}

	/** Creates a new tree map copying a given sorted map (and its {@link Comparator}).
	 *
	 * @param m a type-specific sorted map to be copied into the new tree map.
	 */

	public RB_TREE_MAP(final SORTED_MAP KEY_VALUE_GENERIC m) {
		this(m.comparator());
		putAll(m);
	}

	/** Creates a new tree map using the elements of two parallel arrays and the given comparator.
	 *
	 * @param k the array of keys of the new tree map.
	 * @param v the array of corresponding values in the new tree map.
	 * @param c a (possibly type-specific) comparator.
	 * @throws IllegalArgumentException if {@code k} and {@code v} have different lengths.
	 */

	public RB_TREE_MAP(final KEY_GENERIC_TYPE[] k, final VALUE_GENERIC_TYPE v[], final Comparator<? super KEY_GENERIC_CLASS> c) {
		this(c);
		if (k.length != v.length) throw new IllegalArgumentException("The key array and the value array have different lengths (" + k.length + " and " + v.length + ")");
		for(int i = 0; i < k.length; i++) this.put(k[i], v[i]);
	}

	/** Creates a new tree map using the elements of two parallel arrays.
	 *
	 * @param k the array of keys of the new tree map.
	 * @param v the array of corresponding values in the new tree map.
	 * @throws IllegalArgumentException if {@code k} and {@code v} have different lengths.
	 */

	public RB_TREE_MAP(final KEY_GENERIC_TYPE[] k, final VALUE_GENERIC_TYPE v[]) {
		this(k, v, null);
	}

	/*
	 * The following methods implements some basic building blocks used by
	 * all accessors.  They are (and should be maintained) identical to those used in RBTreeSet.drv.
	 *
	 * The put()/remove() code is derived from Ben Pfaff's GNU libavl
	 * (http://www.msu.edu/~pfaffben/avl/). If you want to understand what's
	 * going on, you should have a look at the literate code contained therein
	 * first.
	 */


	/** Compares two keys in the right way.
	 *
	 * <p>This method uses the {@link #actualComparator} if it is non-{@code null}.
	 * Otherwise, it resorts to primitive type comparisons or to {@link Comparable#compareTo(Object) compareTo()}.
	 *
	 * @param k1 the first key.
	 * @param k2 the second key.
	 * @return a number smaller than, equal to or greater than 0, as usual
	 * (i.e., when k1 &lt; k2, k1 = k2 or k1 &gt; k2, respectively).
	 */

	SUPPRESS_WARNINGS_KEY_UNCHECKED
	final int compare(final KEY_GENERIC_TYPE k1, final KEY_GENERIC_TYPE k2) {
		return actualComparator == null ? KEY_CMP(k1, k2) : actualComparator.compare(k1, k2);
	}

	/** Returns the entry corresponding to the given key, if it is in the tree; {@code null}, otherwise.
	 *
	 * @param k the key to search for.
	 * @return the corresponding entry, or {@code null} if no entry with the given key exists.
	 */

	final Entry KEY_VALUE_GENERIC findKey(final KEY_GENERIC_TYPE k) {
		Entry KEY_VALUE_GENERIC e = tree;
		int cmp;

		while (e != null && (cmp = compare(k, e.key)) != 0) e = cmp < 0 ? e.left() : e.right();

		return e;
	}

	/** Locates a key.
	 *
	 * @param k a key.
	 * @return the last entry on a search for the given key; this will be
	 * the given key, if it present; otherwise, it will be either the smallest greater key or the greatest smaller key.
	 */

	final Entry KEY_VALUE_GENERIC locateKey(final KEY_GENERIC_TYPE k) {
		Entry KEY_VALUE_GENERIC e = tree, last = tree;
		int cmp = 0;

		while (e != null && (cmp = compare(k, e.key)) != 0) {
			last = e;
			e = cmp < 0 ? e.left() : e.right();
		}

		return cmp == 0 ? e : last;
	}

	/** This vector remembers the path and the direction followed during the
	 *  current insertion. It suffices for about 2<sup>32</sup> entries. */
	private transient boolean dirPath[];
	private transient Entry KEY_VALUE_GENERIC nodePath[];

	SUPPRESS_WARNINGS_KEY_VALUE_UNCHECKED_RAWTYPES
	private void allocatePaths() {
		dirPath = new boolean[64];
		nodePath = new Entry[64];
	}

#if VALUES_PRIMITIVE && !VALUE_CLASS_Boolean
	/** Adds an increment to value currently associated with a key.
	 *
	 * <p>Note that this method respects the {@linkplain #defaultReturnValue() default return value} semantics: when
	 * called with a key that does not currently appears in the map, the key
	 * will be associated with the default return value plus
	 * the given increment.
	 *
	 * @param k the key.
	 * @param incr the increment.
	 * @return the old value, or the {@linkplain #defaultReturnValue() default return value} if no value was present for the given key.
	 */
	public VALUE_GENERIC_TYPE addTo(final KEY_GENERIC_TYPE k, final VALUE_GENERIC_TYPE incr) {
		Entry KEY_VALUE_GENERIC e = add(k);
		final VALUE_GENERIC_TYPE oldValue = e.value;
		e.value += incr;
		return oldValue;
	}
#endif

	@Override
	public VALUE_GENERIC_TYPE put(final KEY_GENERIC_TYPE k, final VALUE_GENERIC_TYPE v) {
		Entry KEY_VALUE_GENERIC e = add(k);
		final VALUE_GENERIC_TYPE oldValue = e.value;
		e.value = v;
		return oldValue;
	}

	/** Returns a node with key k in the balanced tree, creating one with defRetValue if necessary.
	 *
	 * @param k the key
	 * @return a node with key k. If a node with key k already exists, then that node is returned,
	 * otherwise a new node with defRetValue is created ensuring that the tree is balanced
	 * after creation of the node.
	 */
	private Entry KEY_VALUE_GENERIC add(final KEY_GENERIC_TYPE k) {
		/* After execution of this method, modified is true iff a new entry has been inserted. */
		modified = false;
		int maxDepth = 0;

		Entry KEY_VALUE_GENERIC e;

		if (tree == null) { // The case of the empty tree is treated separately.
			count++;
			e = tree = lastEntry = firstEntry = new Entry KEY_VALUE_GENERIC_DIAMOND(k, defRetValue);
		}
		else {
			Entry KEY_VALUE_GENERIC p = tree;
			int cmp, i = 0;

			while(true) {
				if ((cmp = compare(k, p.key)) == 0) {
					// We clean up the node path, or we could have stale references later.
					while(i-- != 0) nodePath[i] = null;
					return p;
				}

				nodePath[i] = p;

				if (dirPath[i++] = cmp > 0) {
					if (p.succ()) {
						count++;
						e = new Entry KEY_VALUE_GENERIC_DIAMOND(k, defRetValue);

						if (p.right == null) lastEntry = e;

						e.left = p;
						e.right = p.right;

						p.right(e);

						break;
					}

					p = p.right;
				}
				else {
					if (p.pred()) {
						count++;
						e = new Entry KEY_VALUE_GENERIC_DIAMOND(k, defRetValue);

						if (p.left == null) firstEntry = e;

						e.right = p;
						e.left = p.left;

						p.left(e);

						break;
					}

					p = p.left;
				}
			}

			modified = true;
			maxDepth = i--;

			while(i > 0 && ! nodePath[i].black()) {
				if (! dirPath[i - 1]) {
					Entry KEY_VALUE_GENERIC y = nodePath[i - 1].right;

					if (! nodePath[i - 1].succ() && ! y.black()) {
						nodePath[i].black(true);
						y.black(true);
						nodePath[i - 1].black(false);
						i -= 2;
					}
					else {
						Entry KEY_VALUE_GENERIC x;

						if (! dirPath[i]) y = nodePath[i];
						else {
							x = nodePath[i];
							y = x.right;
							x.right = y.left;
							y.left = x;
							nodePath[i - 1].left = y;

							if (y.pred()) {
								y.pred(false);
								x.succ(y);
							}
						}

						x = nodePath[i - 1];
						x.black(false);
						y.black(true);

						x.left = y.right;
						y.right = x;
						if (i < 2) tree = y;
						else {
							if (dirPath[i - 2]) nodePath[i - 2].right = y;
							else nodePath[i - 2].left = y;
						}

						if (y.succ()) {
							y.succ(false);
							x.pred(y);
						}
						break;
					}
				}
				else {
					Entry KEY_VALUE_GENERIC y = nodePath[i - 1].left;

					if (! nodePath[i - 1].pred() && ! y.black()) {
						nodePath[i].black(true);
						y.black(true);
						nodePath[i - 1].black(false);
						i -= 2;
					}
					else {
						Entry KEY_VALUE_GENERIC x;

						if (dirPath[i]) y = nodePath[i];
						else {
							x = nodePath[i];
							y = x.left;
							x.left = y.right;
							y.right = x;
							nodePath[i - 1].right = y;

							if (y.succ()) {
								y.succ(false);
								x.pred(y);
							}

						}

						x = nodePath[i - 1];
						x.black(false);
						y.black(true);

						x.right = y.left;
						y.left = x;
						if (i < 2) tree = y;
						else {
							if (dirPath[i - 2]) nodePath[i - 2].right = y;
							else nodePath[i - 2].left = y;
						}

						if (y.pred()){
							y.pred(false);
							x.succ(y);
						}

						break;
					}
				}
			}
		}
		tree.black(true);
		// We clean up the node path, or we could have stale references later.
		while(maxDepth-- != 0) nodePath[maxDepth] = null;
		return e;
	}


	/* After execution of this method, {@link #modified} is true iff an entry
	has been deleted. */

	SUPPRESS_WARNINGS_KEY_UNCHECKED
	@Override
	public VALUE_GENERIC_TYPE REMOVE_VALUE(final KEY_TYPE k) {
		modified = false;

		if (tree == null) return defRetValue;

		Entry KEY_VALUE_GENERIC p = tree;
		int cmp;
		int i = 0;
		final KEY_GENERIC_TYPE kk = KEY_GENERIC_CAST k;

		while(true) {
			if ((cmp = compare(kk, p.key)) == 0) break;

			dirPath[i] = cmp > 0;
			nodePath[i] = p;

			if (dirPath[i++]) {
				if ((p = p.right()) == null) {
					// We clean up the node path, or we could have stale references later.
					while(i-- != 0) nodePath[i] = null;
					return defRetValue;
				}
			}
			else {
				if ((p = p.left()) == null) {
					// We clean up the node path, or we could have stale references later.
					while(i-- != 0) nodePath[i] = null;
					return defRetValue;
				}
			}

		}

		if (p.left == null) firstEntry = p.next();
		if (p.right == null) lastEntry = p.prev();

		if (p.succ()) {
			if (p.pred()) {
				if (i == 0) tree = p.left;
				else {
					if (dirPath[i - 1]) nodePath[i - 1].succ(p.right);
					else nodePath[i - 1].pred(p.left);
				}
			}
			else {
				p.prev().right = p.right;

				if (i == 0) tree = p.left;
				else {
					if (dirPath[i - 1]) nodePath[i - 1].right = p.left;
					else nodePath[i - 1].left = p.left;
				}
			}
		}
		else {
			boolean color;
			Entry KEY_VALUE_GENERIC r = p.right;

			if (r.pred()) {
				r.left = p.left;
				r.pred(p.pred());
				if (! r.pred()) r.prev().right = r;
				if (i == 0) tree = r;
				else {
					if (dirPath[i - 1]) nodePath[i - 1].right = r;
					else nodePath[i - 1].left = r;
				}

				color = r.black();
				r.black(p.black());
				p.black(color);
				dirPath[i] = true;
				nodePath[i++] = r;
			}
			else {
				Entry KEY_VALUE_GENERIC s;
				int j = i++;

				while(true) {
					dirPath[i] = false;
					nodePath[i++] = r;
					s = r.left;
					if (s.pred()) break;
					r = s;
				}

				dirPath[j] = true;
				nodePath[j] = s;

				if (s.succ()) r.pred(s);
				else r.left = s.right;

				s.left = p.left;

				if (! p.pred()) {
					p.prev().right = s;
					s.pred(false);
				}

				s.right(p.right);

				color = s.black();
				s.black(p.black());
				p.black(color);

				if (j == 0) tree = s;
				else {
					if (dirPath[j - 1]) nodePath[j - 1].right = s;
					else nodePath[j - 1].left = s;
				}
			}
		}

		int maxDepth = i;

		if (p.black()) {
			for(; i > 0; i--) {
				if (dirPath[i - 1] && ! nodePath[i - 1].succ() ||
					 ! dirPath[i - 1] && ! nodePath[i - 1].pred()) {
					Entry KEY_VALUE_GENERIC x = dirPath[i - 1] ? nodePath[i - 1].right : nodePath[i - 1].left;

					if (! x.black()) {
						x.black(true);
						break;
					}
				}

				if (! dirPath[i - 1]) {
					Entry KEY_VALUE_GENERIC w = nodePath[i - 1].right;

					if (! w.black()) {
						w.black(true);
						nodePath[i - 1].black(false);

						nodePath[i - 1].right = w.left;
						w.left = nodePath[i - 1];

						if (i < 2) tree = w;
						else {
							if (dirPath[i - 2]) nodePath[i - 2].right = w;
							else nodePath[i - 2].left = w;
						}

						nodePath[i] = nodePath[i - 1];
						dirPath[i] = false;
						nodePath[i - 1] = w;
						if (maxDepth == i++) maxDepth++;

						w = nodePath[i - 1].right;
					}

					if ((w.pred() || w.left.black()) &&
						 (w.succ() || w.right.black())) {
						w.black(false);
					}
					else {
						if (w.succ() || w.right.black()) {
							Entry KEY_VALUE_GENERIC y = w.left;

							y.black (true);
							w.black(false);
							w.left = y.right;
							y.right = w;
							w = nodePath[i - 1].right = y;

							if (w.succ()) {
								w.succ(false);
								w.right.pred(w);
							}
						}

						w.black(nodePath[i - 1].black());
						nodePath[i - 1].black(true);
						w.right.black(true);

						nodePath[i - 1].right = w.left;
						w.left = nodePath[i - 1];

						if (i < 2) tree = w;
						else {
							if (dirPath[i - 2]) nodePath[i - 2].right = w;
							else nodePath[i - 2].left = w;
						}

						if (w.pred()) {
							w.pred(false);
							nodePath[i - 1].succ(w);
						}
						break;
					}
				}
				else {
					Entry KEY_VALUE_GENERIC w = nodePath[i - 1].left;

					if (! w.black()) {
						w.black (true);
						nodePath[i - 1].black(false);

						nodePath[i - 1].left = w.right;
						w.right = nodePath[i - 1];

						if (i < 2) tree = w;
						else {
							if (dirPath[i - 2]) nodePath[i - 2].right = w;
							else nodePath[i - 2].left = w;
						}

						nodePath[i] = nodePath[i - 1];
						dirPath[i] = true;
						nodePath[i - 1] = w;
						if (maxDepth == i++) maxDepth++;

						w = nodePath[i - 1].left;
					}

					if ((w.pred() || w.left.black()) &&
						 (w.succ() || w.right.black())) {
						w.black(false);
					}
					else {
						if (w.pred() || w.left.black()) {
							Entry KEY_VALUE_GENERIC y = w.right;

							y.black(true);
							w.black (false);
							w.right = y.left;
							y.left = w;
							w = nodePath[i - 1].left = y;

							if (w.pred()) {
								w.pred(false);
								w.left.succ(w);
							}
						}

						w.black(nodePath[i - 1].black());
						nodePath[i - 1].black(true);
						w.left.black(true);

						nodePath[i - 1].left = w.right;
						w.right = nodePath[i - 1];

						if (i < 2) tree = w;
						else {
							if (dirPath[i - 2]) nodePath[i - 2].right = w;
							else nodePath[i - 2].left = w;
						}

						if (w.succ()) {
							w.succ(false);
							nodePath[i - 1].pred(w);
						}
						break;
					}
				}
			}

			if (tree != null) tree.black(true);
		}

		modified = true;
		count--;
		// We clean up the node path, or we could have stale references later.
		while(maxDepth-- != 0) nodePath[maxDepth] = null;
		return p.value;
	}


	@Override
	public boolean containsValue(final VALUE_TYPE v) {
		final ValueIterator i = new ValueIterator();
		VALUE_TYPE ev;

		int j = count;
		while(j-- != 0) {
			ev = i.NEXT_VALUE();
			if (VALUE_EQUALS(ev, v)) return true;
		}

		return false;
	}


	@Override
	public void clear() {
		count = 0;
		tree = null;
		entries = null;
		values = null;
		keys = null;
		firstEntry = lastEntry = null;
	}


	/** This class represent an entry in a tree map.
	 *
	 * <p>We use the only "metadata", i.e., {@link Entry#info}, to store
	 * information about color, predecessor status and successor status.
	 *
	 * <p>Note that since the class is recursive, it can be
	 * considered equivalently a tree.
	 */

	private static final class Entry KEY_VALUE_GENERIC extends ABSTRACT_MAP.BasicEntry KEY_VALUE_GENERIC implements Cloneable {
		/** The the bit in this mask is true, the node is black. */
		private static final int BLACK_MASK = 1;
		/** If the bit in this mask is true, {@link #right} points to a successor. */
		private static final int SUCC_MASK = 1 << 31;
		/** If the bit in this mask is true, {@link #left} points to a predecessor. */
		private static final int PRED_MASK = 1 << 30;
		/** The pointers to the left and right subtrees. */
		Entry KEY_VALUE_GENERIC left, right;
		/** This integers holds different information in different bits (see {@link #SUCC_MASK} and {@link #PRED_MASK}. */
		int info;

		Entry() {
			super(KEY_NULL, VALUE_NULL);
		}

		/** Creates a new entry with the given key and value.
		 *
		 * @param k a key.
		 * @param v a value.
		 */
		Entry(final KEY_GENERIC_TYPE k, final VALUE_GENERIC_TYPE v) {
			super(k, v);
			info = SUCC_MASK | PRED_MASK;
		}

		/** Returns the left subtree.
		 *
		 * @return the left subtree ({@code null} if the left
		 * subtree is empty).
		 */
		Entry KEY_VALUE_GENERIC left() {
			return (info & PRED_MASK) != 0 ? null : left;
		}

		/** Returns the right subtree.
		 *
		 * @return the right subtree ({@code null} if the right
		 * subtree is empty).
		 */
		Entry KEY_VALUE_GENERIC right() {
			return (info & SUCC_MASK) != 0 ? null : right;
		}

		/** Checks whether the left pointer is really a predecessor.
		 * @return true if the left pointer is a predecessor.
		 */
		boolean pred() {
			return (info & PRED_MASK) != 0;
		}

		/** Checks whether the right pointer is really a successor.
		 * @return true if the right pointer is a successor.
		 */
		boolean succ() {
			return (info & SUCC_MASK) != 0;
		}

		/** Sets whether the left pointer is really a predecessor.
		 * @param pred if true then the left pointer will be considered a predecessor.
		 */
		void pred(final boolean pred) {
			if (pred) info |= PRED_MASK;
			else info &= ~PRED_MASK;
		}

		/** Sets whether the right pointer is really a successor.
		 * @param succ if true then the right pointer will be considered a successor.
		 */
		void succ(final boolean succ) {
			if (succ) info |= SUCC_MASK;
			else info &= ~SUCC_MASK;
		}

		/** Sets the left pointer to a predecessor.
		 * @param pred the predecessr.
		 */
		void pred(final Entry KEY_VALUE_GENERIC pred) {
			info |= PRED_MASK;
			left = pred;
		}

		/** Sets the right pointer to a successor.
		 * @param succ the successor.
		 */
		void succ(final Entry KEY_VALUE_GENERIC succ) {
			info |= SUCC_MASK;
			right = succ;
		}

		/** Sets the left pointer to the given subtree.
		 * @param left the new left subtree.
		 */
		void left(final Entry KEY_VALUE_GENERIC left) {
			info &= ~PRED_MASK;
			this.left = left;
		}

		/** Sets the right pointer to the given subtree.
		 * @param right the new right subtree.
		 */
		void right(final Entry KEY_VALUE_GENERIC right) {
			info &= ~SUCC_MASK;
			this.right = right;
		}


		/** Returns whether this node is black.
		 * @return true iff this node is black.
		 */
		boolean black() {
			return (info & BLACK_MASK) != 0;
		}

		/** Sets whether this node is black.
		 * @param black if true, then this node becomes black; otherwise, it becomes red..
		 */
		void black(final boolean black) {
			if (black) info |= BLACK_MASK;
			else info &= ~BLACK_MASK;
		}

		/** Computes the next entry in the set order.
		 *
		 * @return the next entry ({@code null}) if this is the last entry).
		 */

		Entry KEY_VALUE_GENERIC next() {
			Entry KEY_VALUE_GENERIC next = this.right;
			if ((info & SUCC_MASK) == 0) while ((next.info & PRED_MASK) == 0) next = next.left;
			return next;
		}

		/** Computes the previous entry in the set order.
		 *
		 * @return the previous entry ({@code null}) if this is the first entry).
		 */

		Entry KEY_VALUE_GENERIC prev() {
			Entry KEY_VALUE_GENERIC prev = this.left;
			if ((info & PRED_MASK) == 0) while ((prev.info & SUCC_MASK) == 0) prev = prev.right;
			return prev;
		}

		@Override
		public VALUE_GENERIC_TYPE setValue(final VALUE_GENERIC_TYPE value) {
			final VALUE_GENERIC_TYPE oldValue = this.value;
			this.value = value;
			return oldValue;
		}

		@Override
		SUPPRESS_WARNINGS_KEY_VALUE_UNCHECKED
		public Entry KEY_VALUE_GENERIC clone() {
			Entry KEY_VALUE_GENERIC c;
			try {
				c = (Entry KEY_VALUE_GENERIC)super.clone();
			}
			catch(CloneNotSupportedException cantHappen) {
				throw new InternalError();
			}

			c.key = key;
			c.value = value;
			c.info = info;

			return c;
		}

		@Override
		@SuppressWarnings("unchecked")
		public boolean equals(final Object o) {
			if (!(o instanceof Map.Entry)) return false;
			Map.Entry <KEY_GENERIC_CLASS, VALUE_GENERIC_CLASS> e = (Map.Entry <KEY_GENERIC_CLASS, VALUE_GENERIC_CLASS>)o;

			return KEY_EQUALS(key, KEY_CLASS2TYPE(e.getKey())) && VALUE_EQUALS(value, VALUE_CLASS2TYPE(e.getValue()));
		}

		@Override
		public int hashCode() {
			return KEY2JAVAHASH_NOT_NULL(key) ^ VALUE2JAVAHASH(value);
		}


		@Override
		public String toString() {
			return key + "=>" + value;
		}

		/*
		  public void prettyPrint() {
		  prettyPrint(0);
		  }

		  public void prettyPrint(int level) {
		  if (pred()) {
		  for (int i = 0; i < level; i++)
		  System.err.print("  ");
		  System.err.println("pred: " + left);
		  }
		  else if (left != null)
		  left.prettyPrint(level +1);
		  for (int i = 0; i < level; i++)
		  System.err.print("  ");
		  System.err.println(key + "=" + value + " (" + balance() + ")");
		  if (succ()) {
		  for (int i = 0; i < level; i++)
		  System.err.print("  ");
		  System.err.println("succ: " + right);
		  }
		  else if (right != null)
		  right.prettyPrint(level + 1);
		  }*/
	}

	/*
	  public void prettyPrint() {
	  System.err.println("size: " + count);
	  if (tree != null) tree.prettyPrint();
	  }*/

	SUPPRESS_WARNINGS_KEY_UNCHECKED
	@Override
	public boolean containsKey(final KEY_TYPE k) {
		return findKey(KEY_GENERIC_CAST k) != null;
	}

	@Override
	public int size() {
		return count;
	}

	@Override
	public boolean isEmpty() {
		return count == 0;
	}

	SUPPRESS_WARNINGS_KEY_UNCHECKED
	@Override
	public VALUE_GENERIC_TYPE GET_VALUE(final KEY_TYPE k) {
		final Entry KEY_VALUE_GENERIC e = findKey(KEY_GENERIC_CAST k);
		return e == null ? defRetValue : e.value;
	}

	@Override
	public KEY_GENERIC_TYPE FIRST_KEY() {
		if (tree == null) throw new NoSuchElementException();
		return firstEntry.key;
	}

	@Override
	public KEY_GENERIC_TYPE LAST_KEY() {
		if (tree == null) throw new NoSuchElementException();
		return lastEntry.key;
	}


	/** An abstract iterator on the whole range.
	 *
	 * <p>This class can iterate in both directions on a threaded tree.
	 */

	private class TreeIterator {
		/** The entry that will be returned by the next call to {@link java.util.ListIterator#previous()} (or {@code null} if no previous entry exists). */
		Entry KEY_VALUE_GENERIC prev;
		/** The entry that will be returned by the next call to {@link java.util.ListIterator#next()} (or {@code null} if no next entry exists). */
		Entry KEY_VALUE_GENERIC next;
		/** The last entry that was returned (or {@code null} if we did not iterate or used {@link #remove()}). */
		Entry KEY_VALUE_GENERIC curr;
		/** The current index (in the sense of a {@link java.util.ListIterator}). Note that this value is not meaningful when this {@link TreeIterator} has been created using the nonempty constructor.*/
		int index = 0;

		TreeIterator() {
			next = firstEntry;
		}

		TreeIterator(final KEY_GENERIC_TYPE k) {
			if ((next = locateKey(k)) != null) {
				if (compare(next.key, k) <= 0) {
					prev = next;
					next = next.next();
				}
				else prev = next.prev();
			}
		}

		public boolean hasNext() { return next != null; }
		public boolean hasPrevious() { return prev != null; }

		void updateNext() {
			next = next.next();
		}

		Entry KEY_VALUE_GENERIC nextEntry() {
			if (! hasNext()) throw new NoSuchElementException();
			curr = prev = next;
			index++;
			updateNext();
			return curr;
		}

		void updatePrevious() {
			prev = prev.prev();
		}

		Entry KEY_VALUE_GENERIC previousEntry() {
			if (! hasPrevious()) throw new NoSuchElementException();
			curr = next = prev;
			index--;
			updatePrevious();
			return curr;
		}

		public int nextIndex() {
			return index;
		}

		public int previousIndex() {
			return index - 1;
		}

		public void remove() {
			if (curr == null) throw new IllegalStateException();
			/* If the last operation was a next(), we are removing an entry that preceeds
			   the current index, and thus we must decrement it. */
			if (curr == prev) index--;
			next = prev = curr;
			updatePrevious();
			updateNext();
			RB_TREE_MAP.this.REMOVE_VALUE(curr.key);
			curr = null;
		}

		public int skip(final int n) {
			int i = n;
			while(i-- != 0 && hasNext()) nextEntry();
			return n - i - 1;
		}

		public int back(final int n) {
			int i = n;
			while(i-- != 0 && hasPrevious()) previousEntry();
			return n - i - 1;
		}
	}


	/** An iterator on the whole range.
	 *
	 * <p>This class can iterate in both directions on a threaded tree.
	 */

	private class EntryIterator extends TreeIterator implements ObjectListIterator<MAP.Entry KEY_VALUE_GENERIC> {
		EntryIterator() {}

		EntryIterator(final KEY_GENERIC_TYPE k) {
			super(k);
		}

		@Override
		public MAP.Entry KEY_VALUE_GENERIC next() { return nextEntry(); }
		@Override
		public MAP.Entry KEY_VALUE_GENERIC previous() { return previousEntry(); }
	}


	@Override
	public ObjectSortedSet<MAP.Entry KEY_VALUE_GENERIC> ENTRYSET() {
		if (entries == null) entries = new AbstractObjectSortedSet<MAP.Entry KEY_VALUE_GENERIC>() {
				final Comparator<? super MAP.Entry KEY_VALUE_GENERIC> comparator =  (Comparator<MAP.Entry KEY_VALUE_GENERIC>) (x, y) -> RB_TREE_MAP.this.actualComparator.compare(x.ENTRY_GET_KEY(), y.ENTRY_GET_KEY());

				@Override
				public Comparator<? super MAP.Entry KEY_VALUE_GENERIC> comparator() { return comparator; }

				@Override
				public ObjectBidirectionalIterator<MAP.Entry KEY_VALUE_GENERIC> iterator() { return new EntryIterator(); }

				@Override
				public ObjectBidirectionalIterator<MAP.Entry KEY_VALUE_GENERIC> iterator(final MAP.Entry KEY_VALUE_GENERIC from) { return new EntryIterator(from.ENTRY_GET_KEY()); }

				@Override
				SUPPRESS_WARNINGS_KEY_UNCHECKED
				public boolean contains(final Object o) {
					if (!(o instanceof Map.Entry)) return false;
					final Map.Entry<?,?> e = (Map.Entry<?,?>)o;
#if KEYS_PRIMITIVE
					if (e.getKey() == null || ! (e.getKey() instanceof KEY_CLASS)) return false;
#endif
#if VALUES_PRIMITIVE
					if (e.getValue() == null || ! (e.getValue() instanceof VALUE_CLASS)) return false;
#endif
					final Entry KEY_VALUE_GENERIC f = findKey(KEY_OBJ2TYPE(KEY_GENERIC_CAST e.getKey()));
					return e.equals(f);
				}

				@Override
				SUPPRESS_WARNINGS_KEY_UNCHECKED
				public boolean remove(final Object o) {
					if (!(o instanceof Map.Entry)) return false;
					final Map.Entry<?,?> e = (Map.Entry<?,?>)o;
#if KEYS_PRIMITIVE
					if (e.getKey() == null || ! (e.getKey() instanceof KEY_CLASS)) return false;
#endif
#if VALUES_PRIMITIVE
					if (e.getValue() == null || ! (e.getValue() instanceof VALUE_CLASS)) return false;
#endif
					final Entry KEY_VALUE_GENERIC f = findKey(KEY_OBJ2TYPE(KEY_GENERIC_CAST e.getKey()));
					if (f != null) RB_TREE_MAP.this.REMOVE_VALUE(f.key);
					return f != null;
				}

				@Override
				public int size() { return count; }

				@Override
				public void clear() { RB_TREE_MAP.this.clear(); }

				@Override
				public MAP.Entry KEY_VALUE_GENERIC first() { return firstEntry; }

				@Override
				public MAP.Entry KEY_VALUE_GENERIC last() { return lastEntry; }

				@Override
				public ObjectSortedSet<MAP.Entry KEY_VALUE_GENERIC> subSet(MAP.Entry KEY_VALUE_GENERIC from, MAP.Entry KEY_VALUE_GENERIC to) { return subMap(from.ENTRY_GET_KEY(), to.ENTRY_GET_KEY()).ENTRYSET(); }

				@Override
				public ObjectSortedSet<MAP.Entry KEY_VALUE_GENERIC> headSet(MAP.Entry KEY_VALUE_GENERIC to) { return headMap(to.ENTRY_GET_KEY()).ENTRYSET(); }

				@Override
				public ObjectSortedSet<MAP.Entry KEY_VALUE_GENERIC> tailSet(MAP.Entry KEY_VALUE_GENERIC from) { return tailMap(from.ENTRY_GET_KEY()).ENTRYSET(); }
			};

		return entries;
	}

	/** An iterator on the whole range of keys.
	 *
	 * <p>This class can iterate in both directions on the keys of a threaded tree. We
	 * simply override the {@link java.util.ListIterator#next()}/{@link java.util.ListIterator#previous()} methods (and possibly
	 * their type-specific counterparts) so that they return keys instead of entries.
	 */
	private final class KeyIterator extends TreeIterator implements KEY_LIST_ITERATOR KEY_GENERIC {
		public KeyIterator() {}
		public KeyIterator(final KEY_GENERIC_TYPE k) { super(k); }

		@Override
		public KEY_GENERIC_TYPE NEXT_KEY() { return nextEntry().key; }

		@Override
		public KEY_GENERIC_TYPE PREV_KEY() { return previousEntry().key; }
	};


	/** A keyset implementation using a more direct implementation for iterators. */
	private class KeySet extends ABSTRACT_SORTED_MAP KEY_VALUE_GENERIC.KeySet {
		@Override
		public KEY_BIDI_ITERATOR KEY_GENERIC iterator() { return new KeyIterator();	}
		@Override
		public KEY_BIDI_ITERATOR KEY_GENERIC iterator(final KEY_GENERIC_TYPE from) { return new KeyIterator(from); }
	}

	/** Returns a type-specific sorted set view of the keys contained in this map.
	 *
	 * <p>In addition to the semantics of {@link java.util.Map#keySet()}, you can
	 * safely cast the set returned by this call to a type-specific sorted
	 * set interface.
	 *
	 * @return a type-specific sorted set view of the keys contained in this map.
	 */
	@Override
	public SORTED_SET KEY_GENERIC keySet() {
		if (keys == null) keys = new KeySet();
		return keys;
	}

	/** An iterator on the whole range of values.
	 *
	 * <p>This class can iterate in both directions on the values of a threaded tree. We
	 * simply override the {@link java.util.ListIterator#next()}/{@link java.util.ListIterator#previous()} methods (and possibly
	 * their type-specific counterparts) so that they return values instead of entries.
	 */
	private final class ValueIterator extends TreeIterator implements VALUE_LIST_ITERATOR VALUE_GENERIC {
		@Override
		public VALUE_GENERIC_TYPE NEXT_VALUE() { return nextEntry().value; }

		@Override
		public VALUE_GENERIC_TYPE PREV_VALUE() { return previousEntry().value; }
	};

	/** Returns a type-specific collection view of the values contained in this map.
	 *
	 * <p>In addition to the semantics of {@link java.util.Map#values()}, you can
	 * safely cast the collection returned by this call to a type-specific collection
	 * interface.
	 *
	 * @return a type-specific collection view of the values contained in this map.
	 */
	@Override
	public VALUE_COLLECTION VALUE_GENERIC values() {
		if (values == null) values = new VALUE_ABSTRACT_COLLECTION VALUE_GENERIC() {
				@Override
				public VALUE_ITERATOR VALUE_GENERIC iterator() { return new ValueIterator(); }
				@Override
				public boolean contains(final VALUE_TYPE k) { return containsValue(k); }
				@Override
				public int size() { return count; }
				@Override
				public void clear() { RB_TREE_MAP.this.clear(); }
			};

		return values;
	}

	@Override
	public KEY_COMPARATOR KEY_SUPER_GENERIC comparator() { return actualComparator; }

	@Override
	public SORTED_MAP KEY_VALUE_GENERIC headMap(KEY_GENERIC_TYPE to) { return new Submap(KEY_NULL, true, to, false); }

	@Override
	public SORTED_MAP KEY_VALUE_GENERIC tailMap(KEY_GENERIC_TYPE from) { return new Submap(from, false, KEY_NULL, true); }

	@Override
	public SORTED_MAP KEY_VALUE_GENERIC subMap(KEY_GENERIC_TYPE from, KEY_GENERIC_TYPE to) { return new Submap(from, false, to, false); }

	/** A submap with given range.
	 *
	 * <p>This class represents a submap. One has to specify the left/right
	 * limits (which can be set to -&infin; or &infin;). Since the submap is a
	 * view on the map, at a given moment it could happen that the limits of
	 * the range are not any longer in the main map. Thus, things such as
	 * {@link java.util.SortedMap#firstKey()} or {@link java.util.Collection#size()} must be always computed
	 * on-the-fly.
	 */
	private final class Submap extends ABSTRACT_SORTED_MAP KEY_VALUE_GENERIC implements java.io.Serializable {
		private static final long serialVersionUID = -7046029254386353129L;

		/** The start of the submap range, unless {@link #bottom} is true. */
		KEY_GENERIC_TYPE from;
		/** The end of the submap range, unless {@link #top} is true. */
		KEY_GENERIC_TYPE to;
		/** If true, the submap range starts from -&infin;. */
		boolean bottom;
		/** If true, the submap range goes to &infin;. */
		boolean top;
		/** Cached set of entries. */
		protected transient ObjectSortedSet<MAP.Entry KEY_VALUE_GENERIC> entries;
		/** Cached set of keys. */
		protected transient SORTED_SET KEY_GENERIC keys;
		/** Cached collection of values. */
		protected transient VALUE_COLLECTION VALUE_GENERIC values;

		/** Creates a new submap with given key range.
		 *
		 * @param from the start of the submap range.
		 * @param bottom if true, the first parameter is ignored and the range starts from -&infin;.
		 * @param to the end of the submap range.
		 * @param top if true, the third parameter is ignored and the range goes to &infin;.
		 */
		public Submap(final KEY_GENERIC_TYPE from, final boolean bottom, final KEY_GENERIC_TYPE to, final boolean top) {
			if (! bottom && ! top && RB_TREE_MAP.this.compare(from, to) > 0) throw new IllegalArgumentException("Start key (" + from  + ") is larger than end key (" + to + ")");

			this.from = from;
			this.bottom = bottom;
			this.to = to;
			this.top = top;
			this.defRetValue = RB_TREE_MAP.this.defRetValue;
		}

		@Override
		public void clear() {
			final SubmapIterator i = new SubmapIterator();
			while(i.hasNext()) {
				i.nextEntry();
				i.remove();
			}
		}

		/** Checks whether a key is in the submap range.
		 * @param k a key.
		 * @return true if is the key is in the submap range.
		 */
		final boolean in(final KEY_GENERIC_TYPE k) {
			return (bottom || RB_TREE_MAP.this.compare(k, from) >= 0) &&
				(top || RB_TREE_MAP.this.compare(k, to) < 0);
		}

		@Override
		public ObjectSortedSet<MAP.Entry KEY_VALUE_GENERIC> ENTRYSET() {
			if (entries == null) entries = new AbstractObjectSortedSet<MAP.Entry KEY_VALUE_GENERIC>() {
					@Override
					public ObjectBidirectionalIterator<MAP.Entry KEY_VALUE_GENERIC> iterator() {
						return new SubmapEntryIterator();
					}

					@Override
					public ObjectBidirectionalIterator<MAP.Entry KEY_VALUE_GENERIC> iterator(final MAP.Entry KEY_VALUE_GENERIC from) {
						return new SubmapEntryIterator(from.ENTRY_GET_KEY());
					}

					@Override
					public Comparator<? super MAP.Entry KEY_VALUE_GENERIC> comparator() { return RB_TREE_MAP.this.ENTRYSET().comparator(); }

					@Override
					SUPPRESS_WARNINGS_KEY_UNCHECKED
					public boolean contains(final Object o) {
						if (!(o instanceof Map.Entry)) return false;
						final Map.Entry<?,?> e = (Map.Entry<?,?>)o;
#if KEYS_PRIMITIVE
						if (e.getKey() == null || ! (e.getKey() instanceof KEY_CLASS)) return false;
#endif
#if VALUES_PRIMITIVE
						if (e.getValue() == null || ! (e.getValue() instanceof VALUE_CLASS)) return false;
#endif
						final RB_TREE_MAP.Entry KEY_VALUE_GENERIC f = findKey(KEY_OBJ2TYPE(KEY_GENERIC_CAST e.getKey()));
						return f != null && in(f.key) && e.equals(f);
					}

					@Override
					SUPPRESS_WARNINGS_KEY_UNCHECKED
					public boolean remove(final Object o) {
						if (!(o instanceof Map.Entry)) return false;
						final Map.Entry<?,?> e = (Map.Entry<?,?>)o;
#if KEYS_PRIMITIVE
						if (e.getKey() == null || ! (e.getKey() instanceof KEY_CLASS)) return false;
#endif
#if VALUES_PRIMITIVE
						if (e.getValue() == null || ! (e.getValue() instanceof VALUE_CLASS)) return false;
#endif
						final RB_TREE_MAP.Entry KEY_VALUE_GENERIC f = findKey(KEY_OBJ2TYPE(KEY_GENERIC_CAST e.getKey()));
						if (f != null && in(f.key)) Submap.this.REMOVE_VALUE(f.key);
						return f != null;
					}

					@Override
					public int size() {
						int c = 0;
						for(Iterator<?> i = iterator(); i.hasNext(); i.next()) c++;
						return c;
					}

					@Override
					public boolean isEmpty() { return ! new SubmapIterator().hasNext(); }

					@Override
					public void clear() { Submap.this.clear(); }

					@Override
					public MAP.Entry KEY_VALUE_GENERIC first() { return firstEntry(); }

					@Override
					public MAP.Entry KEY_VALUE_GENERIC last() { return lastEntry(); }

					@Override
					public ObjectSortedSet<MAP.Entry KEY_VALUE_GENERIC> subSet(MAP.Entry KEY_VALUE_GENERIC from, MAP.Entry KEY_VALUE_GENERIC to) { return subMap(from.ENTRY_GET_KEY(), to.ENTRY_GET_KEY()).ENTRYSET(); }

					@Override
					public ObjectSortedSet<MAP.Entry KEY_VALUE_GENERIC> headSet(MAP.Entry KEY_VALUE_GENERIC to) { return headMap(to.ENTRY_GET_KEY()).ENTRYSET(); }

					@Override
					public ObjectSortedSet<MAP.Entry KEY_VALUE_GENERIC> tailSet(MAP.Entry KEY_VALUE_GENERIC from) { return tailMap(from.ENTRY_GET_KEY()).ENTRYSET(); }
				};

			return entries;
		}

		private class KeySet extends ABSTRACT_SORTED_MAP KEY_VALUE_GENERIC.KeySet {
			@Override
			public KEY_BIDI_ITERATOR KEY_GENERIC iterator() { return new SubmapKeyIterator(); }
			@Override
			public KEY_BIDI_ITERATOR KEY_GENERIC iterator(final KEY_GENERIC_TYPE from) { return new SubmapKeyIterator(from); }
		}

		@Override
		public SORTED_SET KEY_GENERIC keySet() {
			if (keys == null) keys = new KeySet();
			return keys;
		}

		@Override
		public VALUE_COLLECTION VALUE_GENERIC values() {
			if (values == null) values = new VALUE_ABSTRACT_COLLECTION VALUE_GENERIC() {
					@Override
					public VALUE_ITERATOR VALUE_GENERIC iterator() { return new SubmapValueIterator(); }
					@Override
					public boolean contains(final VALUE_TYPE k) { return containsValue(k); }
					@Override
					public int size() { return Submap.this.size(); }
					@Override
					public void clear() { Submap.this.clear(); }
				};

			return values;
		}

					@Override
		SUPPRESS_WARNINGS_KEY_UNCHECKED
		public boolean containsKey(final KEY_TYPE k) { return in(KEY_GENERIC_CAST k) && RB_TREE_MAP.this.containsKey(k); }

		@Override
		public boolean containsValue(final VALUE_TYPE v) {
			final SubmapIterator i = new SubmapIterator();
			VALUE_TYPE ev;

			while(i.hasNext()) {
				ev = i.nextEntry().value;
				if (VALUE_EQUALS(ev, v)) return true;
			}

			return false;
		}

		@Override
		SUPPRESS_WARNINGS_KEY_UNCHECKED
		public VALUE_GENERIC_TYPE GET_VALUE(final KEY_TYPE k) {
			final RB_TREE_MAP.Entry KEY_VALUE_GENERIC e;
			final KEY_GENERIC_TYPE kk = KEY_GENERIC_CAST k;
			return in(kk) && (e = findKey(kk)) != null ? e.value : this.defRetValue;
		}

		@Override
		public VALUE_GENERIC_TYPE put(final KEY_GENERIC_TYPE k, final VALUE_GENERIC_TYPE v) {
			modified = false;
			if (! in(k)) throw new IllegalArgumentException("Key (" + k + ") out of range [" + (bottom ? "-" : String.valueOf(from)) + ", " + (top ? "-" : String.valueOf(to)) + ")");
			final VALUE_GENERIC_TYPE oldValue = RB_TREE_MAP.this.put(k, v);
			return modified ? this.defRetValue : oldValue;
		}

		@Override
		SUPPRESS_WARNINGS_KEY_UNCHECKED
		public VALUE_GENERIC_TYPE REMOVE_VALUE(final KEY_TYPE k) {
			modified = false;
			if (! in(KEY_GENERIC_CAST k)) return this.defRetValue;
			final VALUE_GENERIC_TYPE oldValue = RB_TREE_MAP.this.REMOVE_VALUE(k);
			return modified ? oldValue : this.defRetValue;
		}

		@Override
		public int size() {
			final SubmapIterator i = new SubmapIterator();
			int n = 0;

			while(i.hasNext()) {
				n++;
				i.nextEntry();
			}

			return n;
		}

		@Override
		public boolean isEmpty() { return ! new SubmapIterator().hasNext(); }

		@Override
		public KEY_COMPARATOR KEY_SUPER_GENERIC comparator() { return actualComparator; }

		@Override
		public SORTED_MAP KEY_VALUE_GENERIC headMap(final KEY_GENERIC_TYPE to) {
			if (top) return new Submap(from, bottom, to, false);
			return compare(to, this.to) < 0 ? new Submap(from, bottom, to, false) : this;
		}

		@Override
		public SORTED_MAP KEY_VALUE_GENERIC tailMap(final KEY_GENERIC_TYPE from) {
			if (bottom) return new Submap(from, false, to, top);
			return compare(from, this.from) > 0 ? new Submap(from, false, to, top) : this;
		}

		@Override
		public SORTED_MAP KEY_VALUE_GENERIC subMap(KEY_GENERIC_TYPE from, KEY_GENERIC_TYPE to) {
			if (top && bottom) return new Submap(from, false, to, false);
			if (! top) to = compare(to, this.to) < 0 ? to : this.to;
			if (! bottom) from = compare(from, this.from) > 0 ? from : this.from;
			if (! top && ! bottom && from == this.from && to == this.to) return this;
			return new Submap(from, false, to, false);
		}

		/** Locates the first entry.
		 *
		 * @return the first entry of this submap, or {@code null} if the submap is empty.
		 */
		public RB_TREE_MAP.Entry KEY_VALUE_GENERIC firstEntry() {
			if (tree == null) return null;
			// If this submap goes to -infinity, we return the main map first entry; otherwise, we locate the start of the map.
			RB_TREE_MAP.Entry KEY_VALUE_GENERIC e;
			if (bottom) e = firstEntry;
			else {
				e = locateKey(from);
				// If we find either the start or something greater we're OK.
				if (compare(e.key, from) < 0) e = e.next();
			}
			// Finally, if this submap doesn't go to infinity, we check that the resulting key isn't greater than the end.
			if (e == null || ! top && compare(e.key, to) >= 0) return null;
			return e;
		}

		/** Locates the last entry.
		 *
		 * @return the last entry of this submap, or {@code null} if the submap is empty.
		 */
		public RB_TREE_MAP.Entry KEY_VALUE_GENERIC lastEntry() {
			if (tree == null) return null;
			// If this submap goes to infinity, we return the main map last entry; otherwise, we locate the end of the map.
			RB_TREE_MAP.Entry KEY_VALUE_GENERIC e;
			if (top) e = lastEntry;
			else {
				e = locateKey(to);
				// If we find something smaller than the end we're OK.
				if (compare(e.key, to) >= 0) e = e.prev();
			}
			// Finally, if this submap doesn't go to -infinity, we check that the resulting key isn't smaller than the start.
			if (e == null || ! bottom && compare(e.key, from) < 0) return null;
			return e;
		}

		@Override
		public KEY_GENERIC_TYPE FIRST_KEY() {
			RB_TREE_MAP.Entry KEY_VALUE_GENERIC e = firstEntry();
			if (e == null) throw new NoSuchElementException();
			return e.key;
		}

		@Override
		public KEY_GENERIC_TYPE LAST_KEY() {
			RB_TREE_MAP.Entry KEY_VALUE_GENERIC e = lastEntry();
			if (e == null) throw new NoSuchElementException();
			return e.key;
		}

		/** An iterator for subranges.
		 *
		 * <p>This class inherits from {@link TreeIterator}, but overrides the methods that
		 * update the pointer after a {@link java.util.ListIterator#next()} or {@link java.util.ListIterator#previous()}. If we would
		 * move out of the range of the submap we just overwrite the next or previous
		 * entry with {@code null}.
		 */
		private class SubmapIterator extends TreeIterator {
			SubmapIterator() {
				next = firstEntry();
			}

			SubmapIterator(final KEY_GENERIC_TYPE k) {
				this();

				if (next != null) {
					if (! bottom && compare(k, next.key) < 0) prev = null;
					else if (! top && compare(k, (prev = lastEntry()).key) >= 0) next = null;
					else {
						next = locateKey(k);

						if (compare(next.key, k) <= 0) {
							prev = next;
							next = next.next();
						}
						else prev = next.prev();
					}
				}
			}

			@Override
			void updatePrevious() {
				prev = prev.prev();
				if (! bottom && prev != null && RB_TREE_MAP.this.compare(prev.key, from) < 0) prev = null;
			}

			@Override
			void updateNext() {
				next = next.next();
				if (! top && next != null && RB_TREE_MAP.this.compare(next.key, to) >= 0) next = null;
			}
		}

		private class SubmapEntryIterator extends SubmapIterator implements ObjectListIterator<MAP.Entry KEY_VALUE_GENERIC> {
			SubmapEntryIterator() {}

			SubmapEntryIterator(final KEY_GENERIC_TYPE k) {
				super(k);
			}

			@Override
			public MAP.Entry KEY_VALUE_GENERIC next() { return nextEntry(); }
			@Override
			public MAP.Entry KEY_VALUE_GENERIC previous() { return previousEntry(); }
		}


		/** An iterator on a subrange of keys.
		 *
		 * <p>This class can iterate in both directions on a subrange of the
		 * keys of a threaded tree. We simply override the {@link
		 * java.util.ListIterator#next()}/{@link java.util.ListIterator#previous()} methods (and possibly their
		 * type-specific counterparts) so that they return keys instead of
		 * entries.
		 */
		private final class SubmapKeyIterator extends SubmapIterator implements KEY_LIST_ITERATOR KEY_GENERIC {
			public SubmapKeyIterator() { super(); }
			public SubmapKeyIterator(KEY_GENERIC_TYPE from) { super(from); }

			@Override
			public KEY_GENERIC_TYPE NEXT_KEY() { return nextEntry().key; }
			@Override
			public KEY_GENERIC_TYPE PREV_KEY() { return previousEntry().key; }
		};

		/** An iterator on a subrange of values.
		 *
		 * <p>This class can iterate in both directions on the values of a
		 * subrange of the keys of a threaded tree. We simply override the
		 * {@link java.util.ListIterator#next()}/{@link java.util.ListIterator#previous()} methods (and possibly their
		 * type-specific counterparts) so that they return values instead of
		 * entries.
		 */
		private final class SubmapValueIterator extends SubmapIterator implements VALUE_LIST_ITERATOR VALUE_GENERIC {
			@Override
			public VALUE_GENERIC_TYPE NEXT_VALUE() { return nextEntry().value; }
			@Override
			public VALUE_GENERIC_TYPE PREV_VALUE() { return previousEntry().value; }
		};
	}


	/** Returns a deep copy of this tree map.
	 *
	 * <p>This method performs a deep copy of this tree map; the data stored in the
	 * set, however, is not cloned. Note that this makes a difference only for object keys.
	 *
	 * @return a deep copy of this tree map.
	 */
	@Override
	SUPPRESS_WARNINGS_KEY_VALUE_UNCHECKED
	public RB_TREE_MAP KEY_VALUE_GENERIC clone() {
		RB_TREE_MAP KEY_VALUE_GENERIC c;
		try {
			c = (RB_TREE_MAP KEY_VALUE_GENERIC)super.clone();
		}
		catch(CloneNotSupportedException cantHappen) {
			throw new InternalError();
		}

		c.keys = null;
		c.values = null;
		c.entries = null;
		c.allocatePaths();

		if (count != 0) {
			// Also this apparently unfathomable code is derived from GNU libavl.
			Entry KEY_VALUE_GENERIC e, p, q, rp = new Entry KEY_VALUE_GENERIC_DIAMOND(), rq = new Entry KEY_VALUE_GENERIC_DIAMOND();

			p = rp;
			rp.left(tree);

			q = rq;
			rq.pred(null);

			while(true) {
				if (! p.pred()) {
					e = p.left.clone();
					e.pred(q.left);
					e.succ(q);
					q.left(e);

					p = p.left;
					q = q.left;
				}
				else {
					while(p.succ()) {
						p = p.right;

						if (p == null) {
							q.right = null;
							c.tree = rq.left;

							c.firstEntry = c.tree;
							while(c.firstEntry.left != null) c.firstEntry = c.firstEntry.left;
							c.lastEntry = c.tree;
							while(c.lastEntry.right != null) c.lastEntry = c.lastEntry.right;

							return c;
						}
						q = q.right;
					}

					p = p.right;
					q = q.right;
				}

				if (! p.succ()) {
					e = p.right.clone();
					e.succ(q.right);
					e.pred(q);
					q.right(e);
				}
			}
		}

		return c;
	}


	private void writeObject(java.io.ObjectOutputStream s) throws java.io.IOException {
		int n = count;
		EntryIterator i = new EntryIterator();
		Entry KEY_VALUE_GENERIC e;

		s.defaultWriteObject();

		while(n-- != 0) {
			e = i.nextEntry();
			s.WRITE_KEY(e.key);
			s.WRITE_VALUE(e.value);
		}
	}


	/** Reads the given number of entries from the input stream, returning the corresponding tree.
	 *
	 * @param s the input stream.
	 * @param n the (positive) number of entries to read.
	 * @param pred the entry containing the key that preceeds the first key in the tree.
	 * @param succ the entry containing the key that follows the last key in the tree.
	 */
	SUPPRESS_WARNINGS_KEY_VALUE_UNCHECKED
	private Entry KEY_VALUE_GENERIC readTree(final java.io.ObjectInputStream s, final int n, final Entry KEY_VALUE_GENERIC pred, final Entry KEY_VALUE_GENERIC succ) throws java.io.IOException, ClassNotFoundException {
		if (n == 1) {
			final Entry KEY_VALUE_GENERIC top = new Entry KEY_VALUE_GENERIC_DIAMOND(KEY_GENERIC_CAST s.READ_KEY(), VALUE_GENERIC_CAST s.READ_VALUE());
			top.pred(pred);
			top.succ(succ);
			top.black(true);

			return top;
		}

		if (n == 2) {
			/* We handle separately this case so that recursion will
			 *always* be on nonempty subtrees. */
			final Entry KEY_VALUE_GENERIC top = new Entry KEY_VALUE_GENERIC_DIAMOND(KEY_GENERIC_CAST s.READ_KEY(), VALUE_GENERIC_CAST s.READ_VALUE());
			top.black(true);
			top.right(new Entry KEY_VALUE_GENERIC_DIAMOND(KEY_GENERIC_CAST s.READ_KEY(), VALUE_GENERIC_CAST s.READ_VALUE()));
			top.right.pred(top);
			top.pred(pred);
			top.right.succ(succ);

			return top;
		}

		// The right subtree is the largest one.
		final int rightN = n / 2, leftN = n - rightN - 1;

		final Entry KEY_VALUE_GENERIC top = new Entry KEY_VALUE_GENERIC_DIAMOND();

		top.left(readTree(s, leftN, pred, top));

		top.key = KEY_GENERIC_CAST s.READ_KEY();
		top.value = VALUE_GENERIC_CAST s.READ_VALUE();
		top.black(true);

		top.right(readTree(s, rightN, top, succ));

		if (n + 2 == ((n + 2)  & -(n + 2))) top.right.black(false); // Quick test for determining whether n + 2 is a power of 2.

		return top;
	}

	private void readObject(java.io.ObjectInputStream s) throws java.io.IOException, ClassNotFoundException {
		s.defaultReadObject();
		/* The storedComparator is now correctly set, but we must restore
		   on-the-fly the actualComparator. */
		setActualComparator();
		allocatePaths();

		if (count != 0) {
			tree = readTree(s, count, null, null);
			Entry KEY_VALUE_GENERIC e;

			e = tree;
			while(e.left() != null) e = e.left();
			firstEntry = e;

			e = tree;
			while(e.right() != null) e = e.right();
			lastEntry = e;
		}
	}

#ifdef ASSERTS_CODE
	private void checkNodePath() {
		for(int i = nodePath.length; i-- != 0;) assert nodePath[i] == null : i;
	}

	private static KEY_VALUE_GENERIC int checkTree(Entry KEY_VALUE_GENERIC e, int d, int D) {
		if (e == null) return 0;
		if (e.black()) d++;
		if (e.left() != null) D = checkTree(e.left(), d, D);
		if (e.right() != null) D = checkTree(e.right(), d, D);
		if (e.left() == null && e.right() == null) {
			if (D == -1) D = d;
			else if (D != d) throw new AssertionError("Mismatch between number of black nodes (" + D + " and " + d + ")");
		}
		return D;
	}
#endif



#ifdef TEST

	private static long seed = System.currentTimeMillis();
	private static java.util.Random r = new java.util.Random(seed);

	private static KEY_TYPE genKey() {
#if KEY_CLASS_Byte || KEY_CLASS_Short || KEY_CLASS_Character
		return (KEY_TYPE)(r.nextInt());
#elif KEYS_PRIMITIVE
		return r.NEXT_KEY();
#else
		return Integer.toBinaryString(r.nextInt());
#endif
	}

	private static VALUE_TYPE genValue() {
#if VALUE_CLASS_Byte || VALUE_CLASS_Short || VALUE_CLASS_Character
		return (VALUE_TYPE)(r.nextInt());
#elif VALUES_PRIMITIVE
		return r.NEXT_VALUE();
#elif !VALUE_CLASS_Reference || KEY_CLASS_Reference
		return Integer.toBinaryString(r.nextInt());
#else
		return new java.io.Serializable() {};
#endif
	}


	private static java.text.NumberFormat format = new java.text.DecimalFormat("#,###.00");
	private static java.text.FieldPosition p = new java.text.FieldPosition(0);

	private static String format(double d) {
		StringBuffer s = new StringBuffer();
		return format.format(d, s, p).toString();
	}

	private static void speedTest(int n, boolean comp) {
		int i, j;
		RB_TREE_MAP m;
		java.util.TreeMap t;
		KEY_TYPE k[] = new KEY_TYPE[n];
		KEY_TYPE nk[] = new KEY_TYPE[n];
		VALUE_TYPE v[] = new VALUE_TYPE[n];
		long ms;

		for(i = 0; i < n; i++) {
			k[i] = genKey();
			nk[i] = genKey();
			v[i] = genValue();
		}

		double totPut = 0, totYes = 0, totNo = 0, totAddTo = 0, totIterFor = 0, totIterBack = 0, totRemYes = 0, d, dd, ddd;

		if (comp) { for(j = 0; j < 20; j++) {

			t = new java.util.TreeMap();


			/* We first add all pairs to t. */
			for(i = 0; i < n;  i++) t.put(KEY2OBJ(k[i]), VALUE2OBJ(v[i]));

			/* Then we remove the first half and put it back. */
			for(i = 0; i < n/2;  i++) t.remove(KEY2OBJ(k[i]));

			ms = System.currentTimeMillis();
			for(i = 0; i < n/2;  i++) t.put(KEY2OBJ(k[i]), VALUE2OBJ(v[i]));
			d = System.currentTimeMillis() - ms;

			/* Then we remove the other half and put it back again. */
			ms = System.currentTimeMillis();
			for(i = n/2; i < n;  i++) t.remove(KEY2OBJ(k[i]));
			dd = System.currentTimeMillis() - ms ;

			ms = System.currentTimeMillis();
			for(i = n/2; i < n;  i++) t.put(KEY2OBJ(k[i]), VALUE2OBJ(v[i]));
			d += System.currentTimeMillis() - ms;
			if (j > 2) totPut += n/d;
			System.out.print("Add: " + format(n/d) +" K/s ");

			/* Then we remove again the first half. */
			ms = System.currentTimeMillis();
			for(i = 0; i < n/2;  i++) t.remove(KEY2OBJ(k[i]));
			dd += System.currentTimeMillis() - ms ;
			if (j > 2) totRemYes += n/dd;
			System.out.print("RemYes: " + format(n/dd) +" K/s ");

			/* And then we put it back. */
			for(i = 0; i < n/2;  i++) t.put(KEY2OBJ(k[i]), VALUE2OBJ(v[i]));

			#if VALUES_PRIMITIVE && !VALUE_CLASS_Boolean
	  /* we perform n/2 addTo() operations with get then put */
	  ms = System.currentTimeMillis();
	  for(i = 0; i < n/2; i++) t.put(KEY2OBJ(k[i]), (VALUE_TYPE) ((VALUE_CLASS) t.get(KEY2OBJ(k[i])) + i));
	  ddd = System.currentTimeMillis() - ms;
	  if (j > 2) totAddTo += n/ddd;
	  System.out.print("AddTo: " + format(n/ddd) +" K/s ");
	  #endif

			/* We check for pairs in t. */
			ms = System.currentTimeMillis();
			for(i = 0; i < n;  i++) t.containsKey(KEY2OBJ(k[i]));
			d = 1.0 * n / (System.currentTimeMillis() - ms);
			if (j > 2) totYes += d;
			System.out.print("Yes: " + format(d) +" K/s ");

			/* We check for pairs not in t. */
			ms = System.currentTimeMillis();
			for(i = 0; i < n;  i++) t.containsKey(KEY2OBJ(nk[i]));
			d = 1.0 * n / (System.currentTimeMillis() - ms);
			if (j > 2) totNo += d;
			System.out.print("No: " + format(d) +" K/s ");

			/* We iterate on t. */
			ms = System.currentTimeMillis();
			for(Iterator it = t.entrySet().iterator(); it.hasNext(); it.next());
			d = 1.0 * n / (System.currentTimeMillis() - ms);
			if (j > 2) totIterFor += d;
			System.out.print("IterFor: " + format(d) +" K/s ");

			System.out.println();
		}

		System.out.println();
		System.out.println("java.util Put: " + format(totPut/(j-3)) + " K/s RemYes: " + format(totRemYes/(j-3)) + " K/s Yes: " + format(totYes/(j-3)) + " K/s No: " + format(totNo/(j-3))+ "K/s AddTo: " + format(totAddTo/(j-3)) + " K/s IterFor: " + format(totIterFor/(j-3))  + " K/s");

		System.out.println();

		t = null;
		totPut = totYes = totNo = totIterFor = totIterBack = totRemYes = 0;

		}

		for(j = 0; j < 20; j++) {

			m = new RB_TREE_MAP();


			/* We first add all pairs to m. */
			for(i = 0; i < n;  i++) m.put(k[i], v[i]);

			/* Then we remove the first half and put it back. */
			for(i = 0; i < n/2;  i++) m.remove(k[i]);

			ms = System.currentTimeMillis();
			for(i = 0; i < n/2;  i++) m.put(k[i], v[i]);
			d = System.currentTimeMillis() - ms;

			/* Then we remove the other half and put it back again. */
			ms = System.currentTimeMillis();
			for(i = n/2; i < n;  i++) m.remove(k[i]);
			dd = System.currentTimeMillis() - ms ;

			ms = System.currentTimeMillis();
			for(i = n/2; i < n;  i++) m.put(k[i], v[i]);
			d += System.currentTimeMillis() - ms;
			if (j > 2) totPut += n/d;
			System.out.print("Add: " + format(n/d) +" K/s ");

			/* Then we remove again the first half. */
			ms = System.currentTimeMillis();
			for(i = 0; i < n/2;  i++) m.remove(k[i]);
			dd += System.currentTimeMillis() - ms ;
			if (j > 2) totRemYes += n/dd;
			System.out.print("RemYes: " + format(n/dd) +" K/s ");

			/* And then we put it back. */
			for(i = 0; i < n/2;  i++) m.put(k[i], v[i]);

			#if VALUES_PRIMITIVE && !VALUE_CLASS_Boolean
	  /* we perform n/2 addTo() operations with get then put */
	  ms = System.currentTimeMillis();
	  for(i = 0; i < n/2; i++) m.addTo(k[i], (VALUE_TYPE) i);
	  ddd = System.currentTimeMillis() - ms;
	  if (j > 2) totAddTo += n/ddd;
	  System.out.print("AddTo: " + format(n/ddd) +" K/s ");
	  #endif

			/* We check for pairs in m. */
			ms = System.currentTimeMillis();
			for(i = 0; i < n;  i++) m.containsKey(k[i]);
			d = 1.0 * n / (System.currentTimeMillis() - ms);
			if (j > 2) totYes += d;
			System.out.print("Yes: " + format(d) +" K/s ");

			/* We check for pairs not in m. */
			ms = System.currentTimeMillis();
			for(i = 0; i < n;  i++) m.containsKey(nk[i]);
			d = 1.0 * n / (System.currentTimeMillis() - ms);
			if (j > 2) totNo += d;
			System.out.print("No: " + format(d) +" K/s ");

			/* We iterate on m. */
			java.util.ListIterator it = (java.util.ListIterator)m.entrySet().iterator();
			ms = System.currentTimeMillis();
			for(; it.hasNext(); it.next());
			d = 1.0 * n / (System.currentTimeMillis() - ms);
			if (j > 2) totIterFor += d;
			System.out.print("IterFor: " + format(d) +" K/s ");

			/* We iterate back on m. */
			ms = System.currentTimeMillis();
			for(; it.hasPrevious(); it.previous());
			d = 1.0 * n / (System.currentTimeMillis() - ms);
			if (j > 2) totIterBack += d;
			System.out.print("IterBack: " + format(d) +" K/s ");

			System.out.println();
		}


		System.out.println();
		System.out.println("fastutil Put: " + format(totPut/(j-3)) + " K/s RemYes: " + format(totRemYes/(j-3)) + " K/s Yes: " + format(totYes/(j-3)) + " K/s No: " + format(totNo/(j-3))+ "K/s AddTo: " + format(totAddTo/(j-3)) + " K/s IterFor: " + format(totIterFor/(j-3))  + " K/s");

		System.out.println();

	}


	private static boolean valEquals(Object o1, Object o2) {
		return o1 == null ? o2 == null : o1.equals(o2);
	}

	private static void fatal(String msg) {
		System.out.println(msg);
		System.exit(1);
	}

	private static void ensure(boolean cond, String msg) {
		if (cond) return;
		fatal(msg);
	}

	private static Object[] k, v, nk;
	private static KEY_TYPE kt[];
	private static KEY_TYPE nkt[];
	private static VALUE_TYPE vt[];
	private static RB_TREE_MAP topMap;

	protected static void testMaps(SORTED_MAP m, SortedMap t, int n, int level) {
		long ms;
		boolean mThrowsIllegal, tThrowsIllegal, mThrowsNoElement, tThrowsNoElement;
		Object rt = null, rm = null;

		if (level > 4) return;


		/* Now we check that both maps agree on first/last keys. */

		mThrowsNoElement = mThrowsIllegal = tThrowsNoElement = tThrowsIllegal = false;

		try {
			m.firstKey();
		}
		catch (NoSuchElementException e) { mThrowsNoElement = true; }
		try {
			t.firstKey();
		}
		catch (NoSuchElementException e) { tThrowsNoElement = true; }

		ensure(mThrowsNoElement == tThrowsNoElement, "Error (" + level + ", " + seed + "): firstKey() divergence at start in NoSuchElementException  (" + mThrowsNoElement + ", " + tThrowsNoElement + ")");
		if (! mThrowsNoElement) ensure(t.firstKey().equals(m.firstKey()), "Error (" + level + ", " + seed + "): m and t differ at start on their first key (" + m.firstKey() + ", " + t.firstKey() +")");

		mThrowsNoElement = mThrowsIllegal = tThrowsNoElement = tThrowsIllegal = false;

		try {
			m.lastKey();
		}
		catch (NoSuchElementException e) { mThrowsNoElement = true; }
		try {
			t.lastKey();
		}
		catch (NoSuchElementException e) { tThrowsNoElement = true; }

		ensure(mThrowsNoElement == tThrowsNoElement, "Error (" + level + ", " + seed + "): lastKey() divergence at start in NoSuchElementException  (" + mThrowsNoElement + ", " + tThrowsNoElement + ")");


		if (! mThrowsNoElement) ensure(t.lastKey().equals(m.lastKey()), "Error (" + level + ", " + seed + "): m and t differ at start on their last key (" + m.lastKey() + ", " + t.lastKey() +")");


		/* Now we check that m and t are equal. */
		if (!m.equals(t) || ! t.equals(m)) System.err.println("m: " + m + " t: " + t);

		ensure(m.equals(t), "Error (" + level + ", " + seed + "): ! m.equals(t) at start");
		ensure(t.equals(m), "Error (" + level + ", " + seed + "): ! t.equals(m) at start");



		/* Now we check that m actually holds that data. */
		for(Iterator i=t.entrySet().iterator(); i.hasNext();) {
			java.util.Map.Entry e = (java.util.Map.Entry)i.next();
			ensure(valEquals(e.getValue(), m.get(e.getKey())), "Error (" + level + ", " + seed + "): m and t differ on an entry ("+e+") after insertion (iterating on t)");
		}

		/* Now we check that m actually holds that data, but iterating on m. */
		for(Iterator i=m.entrySet().iterator(); i.hasNext();) {
			Entry e = (Entry)i.next();
			ensure(valEquals(e.getValue(), t.get(e.getKey())), "Error (" + level + ", " + seed + "): m and t differ on an entry ("+e+") after insertion (iterating on m)");
		}

		/* Now we check that m actually holds the same keys. */
		for(Iterator i=t.keySet().iterator(); i.hasNext();) {
			Object o = i.next();
			ensure(m.containsKey(o), "Error (" + level + ", " + seed + "): m and t differ on a key ("+o+") after insertion (iterating on t)");
			ensure(m.keySet().contains(o), "Error (" + level + ", " + seed + "): m and t differ on a key ("+o+", in keySet()) after insertion (iterating on t)");
		}

		/* Now we check that m actually holds the same keys, but iterating on m. */
		for(Iterator i=m.keySet().iterator(); i.hasNext();) {
			Object o = i.next();
			ensure(t.containsKey(o), "Error (" + level + ", " + seed + "): m and t differ on a key after insertion (iterating on m)");
			ensure(t.keySet().contains(o), "Error (" + level + ", " + seed + "): m and t differ on a key (in keySet()) after insertion (iterating on m)");
		}


		/* Now we check that m actually hold the same values. */
		for(Iterator i=t.values().iterator(); i.hasNext();) {
			Object o = i.next();
			ensure(m.containsValue(o), "Error (" + level + ", " + seed + "): m and t differ on a value after insertion (iterating on t)");
			ensure(m.values().contains(o), "Error (" + level + ", " + seed + "): m and t differ on a value (in values()) after insertion (iterating on t)");
		}

		/* Now we check that m actually hold the same values, but iterating on m. */
		for(Iterator i=m.values().iterator(); i.hasNext();) {
			Object o = i.next();
			ensure(t.containsValue(o), "Error (" + level + ", " + seed + "): m and t differ on a value after insertion (iterating on m)");
			ensure(t.values().contains(o), "Error (" + level + ", " + seed + "): m and t differ on a value (in values()) after insertion (iterating on m)");
		}

		/* Now we check that inquiries about random data give the same answer in m and t. For
		   m we use the polymorphic method. */

		for(int i=0; i<n;  i++) {
			KEY_TYPE T = genKey();

			mThrowsNoElement = mThrowsIllegal = tThrowsNoElement = tThrowsIllegal = false;

			try {
				m.containsKey(KEY2OBJ(T));
			}
			catch (NoSuchElementException e) { mThrowsNoElement = true; }
			catch (IllegalArgumentException e) { mThrowsIllegal = true; }

			try {
				t.containsKey(KEY2OBJ(T));
			}
			catch (NoSuchElementException e) { tThrowsNoElement = true; }
			catch (IllegalArgumentException e) { tThrowsIllegal = true; }

			ensure(mThrowsNoElement == tThrowsNoElement, "Error (" + level + ", " + seed + "): containsKey() divergence in NoSuchElementException (" + mThrowsNoElement + ", " + tThrowsNoElement + ")");
			ensure(mThrowsIllegal == tThrowsIllegal, "Error (" + level + ", " + seed + "): containsKey() divergence in IllegalArgumentException (" + mThrowsIllegal + ", " + tThrowsIllegal + ")");
			if (!mThrowsNoElement && !mThrowsIllegal) {
				ensure(m.containsKey(KEY2OBJ(T)) == t.containsKey(KEY2OBJ(T)), "Error (" + level + ", " + seed + "): divergence in keys between t and m (polymorphic method)");

#if KEY_CLASS_Object && ! (VALUES_REFERENCE)
				if ((m.GET_VALUE(T) != VALUE_NULL) != ((t.get(KEY2OBJ(T)) == null ? VALUE_NULL : VALUE_OBJ2TYPE(t.get(KEY2OBJ(T)))) != VALUE_NULL) ||
					t.get(KEY2OBJ(T)) != null &&
					! VALUE2OBJ(m.GET_VALUE(T)).equals(t.get(KEY2OBJ(T))))
#else
					if ((m.get(T) != VALUE_NULL) != ((t.get(KEY2OBJ(T)) == null ? VALUE_NULL : VALUE_OBJ2TYPE(t.get(KEY2OBJ(T)))) != VALUE_NULL) ||
						t.get(KEY2OBJ(T)) != null &&
						! m.get(KEY2OBJ(T)).equals(t.get(KEY2OBJ(T))))
#endif
						{
							System.out.println("Error (" + level + ", " + seed + "): divergence between t and m (polymorphic method)");
							System.exit(1);
						}
			}
		}

		/* Again, we check that inquiries about random data give the same answer in m and t, but
		   for m we use the standard method. */

		for(int i=0; i<n;  i++) {
			KEY_TYPE T = genKey();

			mThrowsNoElement = mThrowsIllegal = tThrowsNoElement = tThrowsIllegal = false;

			try {
				m.get(KEY2OBJ(T));
			}
			catch (NoSuchElementException e) { mThrowsNoElement = true; }
			catch (IllegalArgumentException e) { mThrowsIllegal = true; }

			try {
				t.get(KEY2OBJ(T));
			}
			catch (NoSuchElementException e) { tThrowsNoElement = true; }
			catch (IllegalArgumentException e) { tThrowsIllegal = true; }

			ensure(mThrowsNoElement == tThrowsNoElement, "Error (" + level + ", " + seed + "): get() divergence in NoSuchElementException for " + T + " (" + mThrowsNoElement + ", " + tThrowsNoElement + ")");
			ensure(mThrowsIllegal == tThrowsIllegal, "Error (" + level + ", " + seed + "): get() divergence in IllegalArgumentException for " + T + " (" + mThrowsIllegal + ", " + tThrowsIllegal + ")");
			if (!mThrowsNoElement && !mThrowsIllegal) ensure(valEquals(m.get(KEY2OBJ(T)), t.get(KEY2OBJ(T))), "Error (" + level + ", " + seed + "): divergence between t and m (standard method)");
		}

		/* Now we put and remove random data in m and t, checking that the result is the same. */

		for(int i=0; i<20*n;  i++) {
			KEY_TYPE T = genKey();
			VALUE_TYPE U = genValue();

			mThrowsNoElement = mThrowsIllegal = tThrowsNoElement = tThrowsIllegal = false;

			try {
				rm = m.put(KEY2OBJ(T), VALUE2OBJ(U));
			}
			catch (NoSuchElementException e) { mThrowsNoElement = true; }
			catch (IllegalArgumentException e) { mThrowsIllegal = true; }

			try {
				rt = t.put(KEY2OBJ(T), VALUE2OBJ(U));
			}
			catch (NoSuchElementException e) { tThrowsNoElement = true; }
			catch (IllegalArgumentException e) { tThrowsIllegal = true; }


			ensure(mThrowsNoElement == tThrowsNoElement, "Error (" + level + ", " + seed + "): put() divergence in NoSuchElementException for " + T + " (" + mThrowsNoElement + ", " + tThrowsNoElement + ")");
			ensure(mThrowsIllegal == tThrowsIllegal, "Error (" + level + ", " + seed + "): put() divergence in IllegalArgumentException for " + T + " (" + mThrowsIllegal + ", " + tThrowsIllegal + ")");
			if (!mThrowsNoElement && !mThrowsIllegal) ensure(valEquals(rm, rt), "Error (" + level + ", " + seed + "): divergence in put() between t and m (" + rt + ", " + rm + ")");

			T = genKey();

			mThrowsNoElement = mThrowsIllegal = tThrowsNoElement = tThrowsIllegal = false;

			try {
				rm = m.remove(KEY2OBJ(T));
			}
			catch (NoSuchElementException e) { mThrowsNoElement = true; }
			catch (IllegalArgumentException e) { mThrowsIllegal = true; }

			try {
				rt = t.remove(KEY2OBJ(T));
			}
			catch (NoSuchElementException e) { tThrowsNoElement = true; }
			catch (IllegalArgumentException e) { tThrowsIllegal = true; }


			ensure(mThrowsNoElement == tThrowsNoElement, "Error (" + level + ", " + seed + "): remove() divergence in NoSuchElementException for " + T + " (" + mThrowsNoElement + ", " + tThrowsNoElement + ")");
			ensure(mThrowsIllegal == tThrowsIllegal, "Error (" + level + ", " + seed + "): remove() divergence in IllegalArgumentException for " + T + " (" + mThrowsIllegal + ", " + tThrowsIllegal + ")");
			if (!mThrowsNoElement && !mThrowsIllegal) ensure(valEquals(rm, rt), "Error (" + level + ", " + seed + "): divergence in remove() between t and m (" + rt + ", " + rm + ")");
		}

		ensure(m.equals(t), "Error (" + level + ", " + seed + "): ! m.equals(t) after removal");
		ensure(t.equals(m), "Error (" + level + ", " + seed + "): ! t.equals(m) after removal");

		/* Now we check that m actually holds the same data. */

		for(Iterator i=t.entrySet().iterator(); i.hasNext();) {
			java.util.Map.Entry e = (java.util.Map.Entry)i.next();
			ensure(valEquals(e.getValue(), m.get(e.getKey())), "Error (" + level + ", " + seed + "): m and t differ on an entry ("+e+") after removal (iterating on t)");
		}

		/* Now we check that m actually holds that data, but iterating on m. */

		for(Iterator i=m.entrySet().iterator(); i.hasNext();) {
			Entry e = (Entry)i.next();
			ensure(valEquals(e.getValue(), t.get(e.getKey())), "Error (" + level + ", " + seed + "): m and t differ on an entry ("+e+") after removal (iterating on m)");
		}

		/* Now we check that m actually holds the same keys. */

		for(Iterator i=t.keySet().iterator(); i.hasNext();) {
			Object o = i.next();
			ensure(m.containsKey(o), "Error (" + level + ", " + seed + "): m and t differ on a key ("+o+") after removal (iterating on t)");
			ensure(m.keySet().contains(o), "Error (" + level + ", " + seed + "): m and t differ on a key ("+o+", in keySet()) after removal (iterating on t)");
		}

		/* Now we check that m actually holds the same keys, but iterating on m. */

		for(Iterator i=m.keySet().iterator(); i.hasNext();) {
			Object o = i.next();
			ensure(t.containsKey(o), "Error (" + level + ", " + seed + "): m and t differ on a key after removal (iterating on m)");
			ensure(t.keySet().contains(o), "Error (" + level + ", " + seed + "): m and t differ on a key (in keySet()) after removal (iterating on m)");
		}


		/* Now we check that m actually hold the same values. */

		for(Iterator i=t.values().iterator(); i.hasNext();) {
			Object o = i.next();
			ensure(m.containsValue(o), "Error (" + level + ", " + seed + "): m and t differ on a value after removal (iterating on t)");
			ensure(m.values().contains(o), "Error (" + level + ", " + seed + "): m and t differ on a value (in values()) after removal (iterating on t)");
		}

		/* Now we check that m actually hold the same values, but iterating on m. */

		for(Iterator i=m.values().iterator(); i.hasNext();) {
			Object o = i.next();
			ensure(t.containsValue(o), "Error (" + level + ", " + seed + "): m and t differ on a value after removal (iterating on m)");
			ensure(t.values().contains(o), "Error (" + level + ", " + seed + "): m and t differ on a value (in values()) after removal (iterating on m)");
		}

		/* Now we check that both maps agree on first/last keys. */

		mThrowsNoElement = mThrowsIllegal = tThrowsNoElement = tThrowsIllegal = false;

		try {
			m.firstKey();
		}
		catch (NoSuchElementException e) { mThrowsNoElement = true; }
		try {
			t.firstKey();
		}
		catch (NoSuchElementException e) { tThrowsNoElement = true; }

		ensure(mThrowsNoElement == tThrowsNoElement, "Error (" + level + ", " + seed + "): firstKey() divergence in NoSuchElementException  (" + mThrowsNoElement + ", " + tThrowsNoElement + ")");
		if (! mThrowsNoElement) ensure(t.firstKey().equals(m.firstKey()), "Error (" + level + ", " + seed + "): m and t differ on their first key (" + m.firstKey() + ", " + t.firstKey() +")");

		mThrowsNoElement = mThrowsIllegal = tThrowsNoElement = tThrowsIllegal = false;

		try {
			m.lastKey();
		}
		catch (NoSuchElementException e) { mThrowsNoElement = true; }
		try {
			t.lastKey();
		}
		catch (NoSuchElementException e) { tThrowsNoElement = true; }

		ensure(mThrowsNoElement == tThrowsNoElement, "Error (" + level + ", " + seed + "): lastKey() divergence in NoSuchElementException  (" + mThrowsNoElement + ", " + tThrowsNoElement + ")");

		if (! mThrowsNoElement) ensure(t.lastKey().equals(m.lastKey()), "Error (" + level + ", " + seed + "): m and t differ on their last key (" + m.lastKey() + ", " + t.lastKey() +")");

		/* Now we check cloning. */

		if (level == 0) {
			ensure(m.equals(((RB_TREE_MAP)m).clone()), "Error (" + level + ", " + seed + "): m does not equal m.clone()");
			ensure(((RB_TREE_MAP)m).clone().equals(m), "Error (" + level + ", " + seed + "): m.clone() does not equal m");
			m = (RB_TREE_MAP)((RB_TREE_MAP)m).clone();
		}

		int h = m.hashCode();


		/* Now we save and read m. */

		SORTED_MAP m2 = null;

		try {
			java.io.File ff = new java.io.File("it.unimi.dsi.fastutil.test");
			java.io.OutputStream os = new java.io.FileOutputStream(ff);
			java.io.ObjectOutputStream oos = new java.io.ObjectOutputStream(os);

			oos.writeObject(m);
			oos.close();

			java.io.InputStream is = new java.io.FileInputStream(ff);
			java.io.ObjectInputStream ois = new java.io.ObjectInputStream(is);

			m2 = (SORTED_MAP)ois.readObject();
			ois.close();
			ff.delete();
		}
		catch(Exception e) {
			e.printStackTrace();
			System.exit(1);
		}

#if !VALUE_CLASS_Reference
		ensure(m2.hashCode() == h, "Error (" + level + ", " + seed + "): hashCode() changed after save/read");

		/* Now we check that m2 actually holds that data. */

		ensure(m2.equals(t), "Error (" + level + ", " + seed + "): ! m2.equals(t) after save/read");
		ensure(t.equals(m2), "Error (" + level + ", " + seed + "): ! t.equals(m2) after save/read");
		/* Now we take out of m everything, and check that it is empty. */
#else
		m2.clear();
		m2.putAll(m);
#endif

		for(Iterator i=t.keySet().iterator(); i.hasNext();) m2.remove(i.next());

		ensure(m2.isEmpty(), "Error (" + level + ", " + seed + "): m2 is not empty (as it should be)");

		/* Now we play with iterators. */

		{
			java.util.ListIterator i, j;
			Map.Entry E, F;
			Object J;
			i = (java.util.ListIterator)m.entrySet().iterator();
			j = new java.util.LinkedList(t.entrySet()).listIterator();

			for(int k = 0; k < 2*n; k++) {
				ensure(i.hasNext() == j.hasNext(), "Error (" + level + ", " + seed + "): divergence in hasNext()");
				ensure(i.hasPrevious() == j.hasPrevious(), "Error (" + level + ", " + seed + "): divergence in hasPrevious()");

				if (r.nextFloat() < .8 && i.hasNext()) {
					ensure((E=(Entry)i.next()).getKey().equals(J = (F=(Map.Entry)j.next()).getKey()), "Error (" + level + ", " + seed + "): divergence in next()");

					if (r.nextFloat() < 0.3) {
						i.remove();
						j.remove();
						t.remove(J);
					}
					else if (r.nextFloat() < 0.3) {
						Object U = VALUE2OBJ(genValue());
						E.setValue(U);
		                t.put(F.getKey(), U);
					}
				}
				else if (r.nextFloat() < .2 && i.hasPrevious()) {
					ensure((E=(Entry)i.previous()).getKey().equals(J = (F=(Map.Entry)j.previous()).getKey()), "Error (" + level + ", " + seed + "): divergence in previous()");

					if (r.nextFloat() < 0.3) {
						i.remove();
						j.remove();
						t.remove(J);
					}
					else if (r.nextFloat() < 0.3) {
						Object U = VALUE2OBJ(genValue());
						E.setValue(U);
		                t.put(F.getKey(), U);
					}
				}

				ensure(i.nextIndex() == j.nextIndex(), "Error (" + level + ", " + seed + "): divergence in nextIndex()");
				ensure(i.previousIndex() == j.previousIndex(), "Error (" + level + ", " + seed + "): divergence in previousIndex()");

			}
		}

		{
			boolean badPrevious = false;
			Object previous = null;
			it.unimi.dsi.fastutil.BidirectionalIterator i;
			java.util.ListIterator j;
			Object I, J;
			KEY_TYPE from = genKey();
			j = new java.util.LinkedList(t.keySet()).listIterator();
			while(j.hasNext()) {
				Object k = j.next();
				if (((Comparable)k).compareTo(KEY2OBJ(from)) > 0) {
					badPrevious = true;
					j.previous();
					break;
				}
				previous = k;
			}

			i = (it.unimi.dsi.fastutil.BidirectionalIterator)((SORTED_SET)m.keySet()).iterator(from);

			for(int k = 0; k < 2*n; k++) {
				ensure(i.hasNext() == j.hasNext(), "Error (" + level + ", " + seed + "): divergence in hasNext() (iterator with starting point " + from + ")");
				ensure(i.hasPrevious() == j.hasPrevious() || badPrevious && (i.hasPrevious() == (previous != null)), "Error (" + level + ", " + seed + "): divergence in hasPrevious() (iterator with starting point " + from + ")" + badPrevious);

				if (r.nextFloat() < .8 && i.hasNext()) {
					ensure((I = i.next()).equals(J = j.next()), "Error (" + level + ", " + seed + "): divergence in next() (" + I + ", " + J + ", iterator with starting point " + from + ")");
					//System.err.println("Done next " + I + " " + J + "  " + badPrevious);

					badPrevious = false;

					if (r.nextFloat() < 0.5) {
						//System.err.println("Removing in next");
						i.remove();
						j.remove();
						t.remove(J);
					}
				}
				else if (!badPrevious && r.nextFloat() < .2 && i.hasPrevious()) {
					ensure((I = i.previous()).equals(J = j.previous()), "Error (" + level + ", " + seed + "): divergence in previous() (" + I + ", " + J + ", iterator with starting point " + from + ")");

					if (r.nextFloat() < 0.5) {
						//System.err.println("Removing in prev");
						i.remove();
						j.remove();
						t.remove(J);
					}
				}
			}

		}

		/* Now we check that m actually holds that data. */

		ensure(m.equals(t), "Error (" + level + ", " + seed + "): ! m.equals(t) after iteration");
		ensure(t.equals(m), "Error (" + level + ", " + seed + "): ! t.equals(m) after iteration");

		/* Now we select a pair of keys and create a submap. */

		if (! m.isEmpty()) {
			java.util.ListIterator i;
			Object start = m.firstKey(), end = m.firstKey();
			for(i = (java.util.ListIterator)m.keySet().iterator(); i.hasNext() && r.nextFloat() < .3; start = end = i.next());
			for(; i.hasNext() && r.nextFloat() < .95; end = i.next());

			//System.err.println("Checking subMap from " + start + " to " + end + " (level=" + (level+1) + ")...");
			testMaps((SORTED_MAP)m.subMap((KEY_CLASS) start, (KEY_CLASS)end), t.subMap(start, end), n, level + 1);

			ensure(m.equals(t), "Error (" + level + ", " + seed + "): ! m.equals(t) after subMap");
			ensure(t.equals(m), "Error (" + level + ", " + seed + "): ! t.equals(m) after subMap");

			//System.err.println("Checking headMap to " + end + " (level=" + (level+1) + ")...");
			testMaps((SORTED_MAP)m.headMap((KEY_CLASS)end), t.headMap(end), n, level + 1);

			ensure(m.equals(t), "Error (" + level + ", " + seed + "): ! m.equals(t) after headMap");
			ensure(t.equals(m), "Error (" + level + ", " + seed + "): ! t.equals(m) after headMap");

			//System.err.println("Checking tailMap from " + start + " (level=" + (level+1) + ")...");
			testMaps((SORTED_MAP)m.tailMap((KEY_CLASS)start), t.tailMap(start), n, level + 1);

			ensure(m.equals(t), "Error (" + level + ", " + seed + "): ! m.equals(t) after tailMap");
			ensure(t.equals(m), "Error (" + level + ", " + seed + "): ! t.equals(m) after tailMap");
		}


	}


	private static void runTest(int n) {
		RB_TREE_MAP m = new RB_TREE_MAP();
		SortedMap t = new java.util.TreeMap();
		topMap = m;
		k = new Object[n];
		v = new Object[n];
		nk = new Object[n];
		kt = new KEY_TYPE[n];
		nkt = new KEY_TYPE[n];
		vt = new VALUE_TYPE[n];

		for(int i = 0; i < n; i++) {
#if KEY_CLASS_Object
			k[i] = kt[i] = genKey();
			nk[i] = nkt[i] = genKey();
#else
			k[i] = new KEY_CLASS(kt[i] = genKey());
			nk[i] = new KEY_CLASS(nkt[i] = genKey());
#endif
#if VALUES_REFERENCE
			v[i] = vt[i] = genValue();
#else
			v[i] = new VALUE_CLASS(vt[i] = genValue());
#endif
		}

		/* We add pairs to t. */
		for(int i = 0; i < n;  i++) t.put(k[i], v[i]);

		/* We add to m the same data */
		m.putAll(t);

		testMaps(m, t, n, 0);

		System.out.println("Test OK");
		return;
	}


	public static void main(String args[]) {
		int n  = Integer.parseInt(args[1]);
		if (args.length > 2) r = new java.util.Random(seed = Long.parseLong(args[2]));

		try {
			if ("speedTest".equals(args[0]) || "speedComp".equals(args[0])) speedTest(n, "speedComp".equals(args[0]));
			else if ("test".equals(args[0])) runTest(n);
		} catch(Throwable e) {
			e.printStackTrace(System.err);
			System.err.println("seed: " + seed);
		}
	}

#endif


}<|MERGE_RESOLUTION|>--- conflicted
+++ resolved
@@ -105,13 +105,7 @@
 #if KEY_CLASS_Object
 		actualComparator = storedComparator;
 #else
-<<<<<<< HEAD
-		/* If the provided comparator is already type-specific, we use it. Otherwise,
-		   we use a wrapper anonymous class to fake that it is type-specific. */
-		actualComparator = COMPARATORS.asPrimitive(storedComparator);
-=======
 		actualComparator = COMPARATORS.AS_KEY_COMPARATOR(storedComparator);
->>>>>>> 25951d1c
 #endif
 	}
 
