--- conflicted
+++ resolved
@@ -16,10 +16,7 @@
 
 
 package PACKAGE;
-<<<<<<< HEAD
 
-=======
->>>>>>> 25951d1c
 import java.util.Comparator;
 
 /** A class providing static methods and objects that do useful things with comparators.
@@ -97,27 +94,6 @@
 	 */
 	public static KEY_GENERIC KEY_COMPARATOR KEY_GENERIC oppositeComparator(final KEY_COMPARATOR KEY_GENERIC c) { return new OppositeComparator KEY_GENERIC_DIAMOND(c); }
 
-<<<<<<< HEAD
-#if KEYS_PRIMITIVE
-	/** Convert the given comparator to its primitive counterpart, wrapping it in an anonymous class if necessary.
-	 *
-	 * @return The type-specific counterpart of the given comparator or {@code null} if {@code comparator} was {@code null}.
-	 */
-	public static KEY_COMPARATOR KEY_GENERIC asPrimitive(final Comparator<? super KEY_GENERIC_CLASS> comparator) {
-		if (comparator == null) return null;
-		if (comparator instanceof KEY_COMPARATOR) return (KEY_COMPARATOR) comparator;
-		return new KEY_COMPARATOR() {
-				@Override
-				public int compare(KEY_GENERIC_TYPE k1, KEY_GENERIC_TYPE k2) { return comparator.compare(KEY2OBJ(k1), KEY2OBJ(k2)); }
-				@SuppressWarnings("deprecation")
-				@Override
-				public int compare(KEY_GENERIC_CLASS ok1, KEY_GENERIC_CLASS ok2) { return comparator.compare(ok1, ok2); }
-			};
-	}
-#endif
-}
-=======
-
 #if KEYS_PRIMITIVE
 	/** Returns a type-specific comparator that is equivalent to the given comparator.
 	 *
@@ -129,18 +105,12 @@
 
 		return new KEY_COMPARATOR() {
 			@Override
-			public int compare(KEY_GENERIC_TYPE x, KEY_GENERIC_TYPE y) {
-				return c.compare(KEY2OBJ(x), KEY2OBJ(y));
-			}
-
+			public int compare(KEY_GENERIC_TYPE x, KEY_GENERIC_TYPE y) { return c.compare(KEY2OBJ(x), KEY2OBJ(y)); }
 			@SuppressWarnings("deprecation")
 			@Override
-			public int compare(KEY_GENERIC_CLASS x, KEY_GENERIC_CLASS y) {
-				return c.compare(x, y);
-			}
+			public int compare(KEY_GENERIC_CLASS x, KEY_GENERIC_CLASS y) { return c.compare(x, y); }
 		};
 	}
 }
 
-#endif
->>>>>>> 25951d1c
+#endif